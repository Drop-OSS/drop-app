--- conflicted
+++ resolved
@@ -55,12 +55,9 @@
 http-serde = "2.1.1"
 reqwest-middleware = "0.4.0"
 reqwest-middleware-cache = "0.1.1"
-<<<<<<< HEAD
-shell-words = "1.1.0"
-=======
 deranged = "=0.4.0"
 droplet-rs = "0.7.3"
->>>>>>> 569ba424
+shell-words = "1.1.0"
 
 [dependencies.tauri]
 version = "2.1.1"
