--- conflicted
+++ resolved
@@ -5,17 +5,9 @@
 use atomic_counter::{AtomicCounter, RelaxedCounter};
 use log::{error, info};
 use md5::{Context, Digest};
-<<<<<<< HEAD
-use reqwest::blocking::Response;
-use std::{
-    fs::{File, OpenOptions},
-    hash::Hasher,
-    io::{self, BufReader, BufWriter, Error, ErrorKind, Read, Seek, SeekFrom, Write},
-=======
 use std::{
     fs::{File, OpenOptions},
     io::{self, BufWriter, Error, ErrorKind, Seek, SeekFrom, Write},
->>>>>>> 251e8805
     path::PathBuf,
     sync::{
         atomic::{AtomicBool, Ordering},
@@ -28,10 +20,7 @@
     file: File,
     hasher: Context,
     callback: Arc<AtomicBool>,
-<<<<<<< HEAD
-=======
     progress: Arc<RelaxedCounter>,
->>>>>>> 251e8805
 }
 impl DropFileWriter {
     fn new(path: PathBuf, callback: Arc<AtomicBool>, progress: Arc<RelaxedCounter>) -> Self {
@@ -39,10 +28,7 @@
             file: OpenOptions::new().write(true).open(path).unwrap(),
             hasher: Context::new(),
             callback,
-<<<<<<< HEAD
-=======
             progress,
->>>>>>> 251e8805
         }
     }
     fn finish(mut self) -> io::Result<Digest> {
@@ -59,11 +45,8 @@
                 "Interrupt command recieved",
             ));
         }
-<<<<<<< HEAD
-=======
         let len = buf.len();
         self.progress.add(len);
->>>>>>> 251e8805
 
         //info!("Writing data to writer");
         self.hasher.write_all(buf).unwrap();
@@ -124,18 +107,12 @@
     let mut writer = BufWriter::with_capacity(1024 * 1024, file);
 
     //copy_to_drop_file_writer(&mut response, &mut file);
-<<<<<<< HEAD
-    match io::copy(&mut response, &mut file) {
-=======
     match io::copy(&mut response, &mut writer) {
->>>>>>> 251e8805
         Ok(_) => {}
         Err(e) => {
             info!("Copy errored with error {}", e)
         }
     }
-<<<<<<< HEAD
-=======
     let file = match writer.into_inner() {
         Ok(file) => file,
         Err(_) => {
@@ -143,7 +120,6 @@
             return;
         }
     };
->>>>>>> 251e8805
 
     let res = hex::encode(file.finish().unwrap().0);
     if res != ctx.checksum {
@@ -154,28 +130,4 @@
     }
 
     // stream.flush().unwrap();
-<<<<<<< HEAD
-}
-
-pub fn copy_to_drop_file_writer(response: &mut Response, writer: &mut DropFileWriter) {
-    loop {
-        info!("Writing to file writer");
-        let mut buf = [0u8; 1024];
-        response.read(&mut buf).unwrap();
-        match writer.write_all(&buf) {
-            Ok(_) => {}
-            Err(e) => match e.kind() {
-                ErrorKind::Interrupted => {
-                    info!("Interrupted");
-                    return;
-                }
-                _ => {
-                    println!("{}", e);
-                    return;
-                }
-            },
-        }
-    }
-=======
->>>>>>> 251e8805
 }