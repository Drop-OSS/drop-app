use crate::auth::generate_authorization_header;
use crate::db::DatabaseImpls;
use crate::downloads::manifest::{DropDownloadContext, DropManifest};
use crate::downloads::progress_object::ProgressHandle;
use crate::remote::RemoteAccessError;
use crate::DB;
use log::{debug, error, info};
use rayon::ThreadPoolBuilder;
use std::fmt::{Display, Formatter};
use std::fs::{create_dir_all, File};
use std::io;
use std::path::Path;
use std::sync::mpsc::Sender;
use std::sync::{Arc, Mutex};
use urlencoding::encode;

#[cfg(target_os = "linux")]
use rustix::fs::{fallocate, FallocateFlags};

use super::download_logic::download_game_chunk;
use super::download_manager::DownloadManagerSignal;
use super::download_thread_control_flag::{DownloadThreadControl, DownloadThreadControlFlag};
use super::progress_object::ProgressObject;

pub struct GameDownloadAgent {
    pub id: String,
    pub version: String,
    pub control_flag: DownloadThreadControl,
    pub target_download_dir: usize,
    contexts: Mutex<Vec<DropDownloadContext>>,
    pub manifest: Mutex<Option<DropManifest>>,
    pub progress: Arc<ProgressObject>,
    sender: Sender<DownloadManagerSignal>,
}

#[derive(Debug)]
pub enum GameDownloadError {
    Communication(RemoteAccessError),
    Checksum,
    Setup(SetupError),
    Lock,
    IoError(io::Error),
    DownloadError,
}

#[derive(Debug)]
pub enum SetupError {
    Context,
}

impl Display for GameDownloadError {
    fn fmt(&self, f: &mut Formatter<'_>) -> std::fmt::Result {
        match self {
            GameDownloadError::Communication(error) => write!(f, "{}", error),
            GameDownloadError::Setup(error) => write!(f, "{:?}", error),
            GameDownloadError::Lock => write!(f, "Failed to acquire lock. Something has gone very wrong internally. Please restart the application"),
            GameDownloadError::Checksum => write!(f, "Checksum failed to validate for download"),
            GameDownloadError::IoError(error) => write!(f, "{}", error),
            GameDownloadError::DownloadError => write!(f, "Download failed. See Download Manager status for specific error"),
        }
    }
}

impl GameDownloadAgent {
    pub fn new(
        id: String,
        version: String,
        target_download_dir: usize,
        sender: Sender<DownloadManagerSignal>,
    ) -> Self {
        // Don't run by default
        let control_flag = DownloadThreadControl::new(DownloadThreadControlFlag::Stop);
        Self {
            id,
            version,
            control_flag,
            manifest: Mutex::new(None),
            target_download_dir,
            contexts: Mutex::new(Vec::new()),
            progress: Arc::new(ProgressObject::new(0, 0, sender.clone())),
            sender,
        }
    }

    // Blocking
    pub fn setup_download(&self) -> Result<(), GameDownloadError> {
        self.ensure_manifest_exists()?;
        info!("Ensured manifest exists");

        self.ensure_contexts()?;
        info!("Ensured contexts exists");

        self.control_flag.set(DownloadThreadControlFlag::Go);

        Ok(())
    }

    // Blocking
    pub fn download(&self) -> Result<(), GameDownloadError> {
        self.setup_download()?;
        self.set_progress_object_params();
        self.run().map_err(|_| GameDownloadError::DownloadError)?;

        Ok(())
    }

    pub fn ensure_manifest_exists(&self) -> Result<(), GameDownloadError> {
        if self.manifest.lock().unwrap().is_some() {
            return Ok(());
        }

        self.download_manifest()
    }

    fn download_manifest(&self) -> Result<(), GameDownloadError> {
        let base_url = DB.fetch_base_url();
        let manifest_url = base_url
            .join(
                format!(
                    "/api/v1/client/metadata/manifest?id={}&version={}",
                    self.id,
                    encode(&self.version)
                )
                .as_str(),
            )
            .unwrap();

        let header = generate_authorization_header();
        let client = reqwest::blocking::Client::new();
        let response = client
            .get(manifest_url.to_string())
            .header("Authorization", header)
            .send()
            .unwrap();

        if response.status() != 200 {
            return Err(GameDownloadError::Communication(
                RemoteAccessError::ManifestDownloadFailed(
                    response.status(),
                    response.text().unwrap(),
                ),
            ));
        }

        let manifest_download = response.json::<DropManifest>().unwrap();
<<<<<<< HEAD
=======
        let length = manifest_download
            .values()
            .map(|chunk| {
                return chunk.lengths.iter().sum::<usize>();
            })
            .sum::<usize>();
        let chunk_count = manifest_download
            .values()
            .map(|chunk| chunk.lengths.len())
            .sum();
        self.progress = ProgressObject::new(length, chunk_count);
>>>>>>> 7a3841bf

        if let Ok(mut manifest) = self.manifest.lock() {
            *manifest = Some(manifest_download);
            return Ok(());
        }

        Err(GameDownloadError::Lock)
    }

    fn set_progress_object_params(&self) {
        // Avoid re-setting it
        if self.progress.get_max() != 0 {
            return;
        }

        let lock = self.contexts.lock().unwrap();
        let length = lock.len();

        let chunk_count = lock.iter().map(|chunk| chunk.length).sum();

        debug!("Setting ProgressObject max to {}", chunk_count);
        self.progress.set_max(chunk_count);
        debug!("Setting ProgressObject size to {}", length);
        self.progress.set_size(length);
        debug!("Setting ProgressObject time to now");
        self.progress.set_time_now();
    }

    pub fn ensure_contexts(&self) -> Result<(), GameDownloadError> {
        let context_lock = self.contexts.lock().unwrap();
        if !context_lock.is_empty() {
            return Ok(());
        }
        drop(context_lock);

        self.generate_contexts()?;
        Ok(())
    }

    pub fn generate_contexts(&self) -> Result<(), GameDownloadError> {
        let db_lock = DB.borrow_data().unwrap();
        let data_base_dir = db_lock.games.install_dirs[self.target_download_dir].clone();
        drop(db_lock);

        let manifest = self.manifest.lock().unwrap().clone().unwrap();
        let game_id = self.id.clone();

        let data_base_dir_path = Path::new(&data_base_dir);

        let mut contexts = Vec::new();
        let base_path = data_base_dir_path.join(game_id.clone()).clone();
        create_dir_all(base_path.clone()).unwrap();

        for (raw_path, chunk) in manifest {
            let path = base_path.join(Path::new(&raw_path));

            let container = path.parent().unwrap();
            create_dir_all(container).unwrap();

            let file = File::create(path.clone()).unwrap();
            let mut running_offset = 0;

            for (index, length) in chunk.lengths.iter().enumerate() {
                contexts.push(DropDownloadContext {
                    file_name: raw_path.to_string(),
                    version: chunk.version_name.to_string(),
                    offset: running_offset,
                    index,
                    game_id: game_id.to_string(),
                    path: path.clone(),
<<<<<<< HEAD
                    checksum: chunk.checksums[i].clone(),
                    length: *length,
=======
                    checksum: chunk.checksums[index].clone(),
>>>>>>> 7a3841bf
                });
                running_offset += *length as u64;
            }

            #[cfg(target_os = "linux")]
            if running_offset > 0 {
                let _ = fallocate(file, FallocateFlags::empty(), 0, running_offset);
            }
        }

        if let Ok(mut context_lock) = self.contexts.lock() {
            *context_lock = contexts;
            return Ok(());
        }

<<<<<<< HEAD
        Err(GameDownloadError::Setup(SetupError::Context))
=======
        Err(GameDownloadError::SetupError(
            String::from("Failed to generate download contexts"),
        ))
>>>>>>> 7a3841bf
    }

    pub fn run(&self) -> Result<(), ()> {
        info!("downloading game: {}", self.id);
        const DOWNLOAD_MAX_THREADS: usize = 1;

        let pool = ThreadPoolBuilder::new()
            .num_threads(DOWNLOAD_MAX_THREADS)
            .build()
            .unwrap();

        let completed_indexes = Arc::new(Mutex::new(Vec::new()));
        let completed_indexes_loop_arc = completed_indexes.clone();

        pool.scope(move |scope| {
            let contexts = self.contexts.lock().unwrap();

            for (index, context) in contexts.iter().enumerate() {
                let context = context.clone();
                let control_flag = self.control_flag.clone(); // Clone arcs
<<<<<<< HEAD
                let progress = self.progress.get(index); // Clone arcs
                let progress_handle = ProgressHandle::new(progress, self.progress.clone());
                let completed_indexes_ref = completed_indexes_loop_arc.clone();
=======
                let progress = self.progress.get(index);
>>>>>>> 7a3841bf

                scope.spawn(move |_| {
                    match download_game_chunk(context.clone(), control_flag, progress_handle) {
                        Ok(res) => {
                            if res {
                                let mut lock = completed_indexes_ref.lock().unwrap();
                                lock.push(index);
                            }
                        }
                        Err(e) => {
                            error!("GameDownloadError: {}", e);
                            self.sender.send(DownloadManagerSignal::Error(e)).unwrap();
                        }
                    }
                });
            }
        });

        let mut context_lock = self.contexts.lock().unwrap();
        let mut completed_lock = completed_indexes.lock().unwrap();

        // Sort desc so we don't have to modify indexes
        completed_lock.sort_by(|a, b| b.cmp(a));

        for index in completed_lock.iter() {
            context_lock.remove(*index);
        }

        // If we're not out of contexts, we're not done, so we don't fire completed
        if !context_lock.is_empty() {
            info!("da for {} exited without completing", self.id.clone());
            return Ok(());
        }

        // We've completed
        self.sender
            .send(DownloadManagerSignal::Completed(self.id.clone()))
            .unwrap();

        Ok(())
    }
}<|MERGE_RESOLUTION|>--- conflicted
+++ resolved
@@ -143,20 +143,6 @@
         }
 
         let manifest_download = response.json::<DropManifest>().unwrap();
-<<<<<<< HEAD
-=======
-        let length = manifest_download
-            .values()
-            .map(|chunk| {
-                return chunk.lengths.iter().sum::<usize>();
-            })
-            .sum::<usize>();
-        let chunk_count = manifest_download
-            .values()
-            .map(|chunk| chunk.lengths.len())
-            .sum();
-        self.progress = ProgressObject::new(length, chunk_count);
->>>>>>> 7a3841bf
 
         if let Ok(mut manifest) = self.manifest.lock() {
             *manifest = Some(manifest_download);
@@ -227,12 +213,8 @@
                     index,
                     game_id: game_id.to_string(),
                     path: path.clone(),
-<<<<<<< HEAD
-                    checksum: chunk.checksums[i].clone(),
+                    checksum: chunk.checksums[index].clone(),
                     length: *length,
-=======
-                    checksum: chunk.checksums[index].clone(),
->>>>>>> 7a3841bf
                 });
                 running_offset += *length as u64;
             }
@@ -248,13 +230,7 @@
             return Ok(());
         }
 
-<<<<<<< HEAD
         Err(GameDownloadError::Setup(SetupError::Context))
-=======
-        Err(GameDownloadError::SetupError(
-            String::from("Failed to generate download contexts"),
-        ))
->>>>>>> 7a3841bf
     }
 
     pub fn run(&self) -> Result<(), ()> {
@@ -275,13 +251,9 @@
             for (index, context) in contexts.iter().enumerate() {
                 let context = context.clone();
                 let control_flag = self.control_flag.clone(); // Clone arcs
-<<<<<<< HEAD
                 let progress = self.progress.get(index); // Clone arcs
                 let progress_handle = ProgressHandle::new(progress, self.progress.clone());
                 let completed_indexes_ref = completed_indexes_loop_arc.clone();
-=======
-                let progress = self.progress.get(index);
->>>>>>> 7a3841bf
 
                 scope.spawn(move |_| {
                     match download_game_chunk(context.clone(), control_flag, progress_handle) {
