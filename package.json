{
  "name": "drop-app",
  "private": true,
<<<<<<< HEAD
  "version": "0.3.1-appimage",
=======
>>>>>>> 3b830e2a
  "type": "module",
  "scripts": {
    "build": "node ./build.mjs",
    "tauri": "tauri"
  },
  "dependencies": {
    "@tauri-apps/api": "^2.7.0",
    "@tauri-apps/plugin-deep-link": "^2.4.1",
    "@tauri-apps/plugin-dialog": "^2.3.2",
    "@tauri-apps/plugin-opener": "^2.4.0",
    "@tauri-apps/plugin-os": "^2.3.0",
    "@tauri-apps/plugin-shell": "^2.3.0",
    "pino": "^9.7.0",
    "pino-pretty": "^13.1.1"
  },
  "devDependencies": {
    "@tauri-apps/cli": "^2.7.1"
  }
}<|MERGE_RESOLUTION|>--- conflicted
+++ resolved
@@ -1,10 +1,7 @@
 {
   "name": "drop-app",
   "private": true,
-<<<<<<< HEAD
   "version": "0.3.1-appimage",
-=======
->>>>>>> 3b830e2a
   "type": "module",
   "scripts": {
     "build": "node ./build.mjs",
