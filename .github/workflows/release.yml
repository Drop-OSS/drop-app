name: 'publish'

on:
  workflow_dispatch: {}
  release:
    types: [published]
  # This can be used to automatically publish nightlies at UTC nighttime
#  schedule:
#    - cron: "0 2 * * *" # run at 2 AM UTC

# This workflow will trigger on each push to the `release` branch to create or update a GitHub release, build your app, and upload the artifacts to the release.

jobs:
  publish-tauri:
    permissions:
      contents: write
    strategy:
      fail-fast: false
      matrix:
        include:
          - platform: 'macos-latest' # for Arm based macs (M1 and above).
            args: '--target aarch64-apple-darwin'
          - platform: 'macos-latest' # for Intel based macs.
            args: '--target x86_64-apple-darwin'
          - platform: 'ubuntu-22.04' # for Tauri v1 you could replace this with ubuntu-20.04.
            args: ''
          - platform: 'ubuntu-22.04-arm'
            args: ''
          - platform: 'windows-latest'
            args: ''

    runs-on: ${{ matrix.platform }}
    steps:
      - uses: actions/checkout@v4
        with:
          submodules: true
          token: ${{ secrets.GITHUB_TOKEN }}

      - name: setup node
        uses: actions/setup-node@v4
        with:
          node-version: lts/*
          cache: 'yarn'

      - name: install Rust nightly
        uses: dtolnay/rust-toolchain@nightly
        with:
          # Those targets are only used on macos runners so it's in an `if` to slightly speed up windows and linux builds.
          targets: ${{ matrix.platform == 'macos-latest' && 'aarch64-apple-darwin,x86_64-apple-darwin' || '' }}

      - name: install dependencies (ubuntu only)
        if: matrix.platform == 'ubuntu-22.04' || matrix.platform == 'ubuntu-22.04-arm' # This must match the platform value defined above.
        run: |
          sudo apt-get update
<<<<<<< HEAD
          sudo apt-get install -y libwebkit2gtk-4.1-dev libappindicator3-dev librsvg2-dev patchelf binutils fuse
=======
          sudo apt-get install -y libwebkit2gtk-4.1-dev libappindicator3-dev librsvg2-dev patchelf xdg-utils
>>>>>>> cb55ac2b
        # webkitgtk 4.0 is for Tauri v1 - webkitgtk 4.1 is for Tauri v2.


      - name: Import Apple Developer Certificate
        if: matrix.platform == 'macos-latest'
        env:
          APPLE_CERTIFICATE: ${{ secrets.APPLE_CERTIFICATE }}
          APPLE_CERTIFICATE_PASSWORD: ${{ secrets.APPLE_CERTIFICATE_PASSWORD }}
          KEYCHAIN_PASSWORD: ${{ secrets.KEYCHAIN_PASSWORD }}
        run: |
          echo $APPLE_CERTIFICATE | base64 --decode > certificate.p12
          security create-keychain -p "$KEYCHAIN_PASSWORD" build.keychain
          security default-keychain -s build.keychain
          security unlock-keychain -p "$KEYCHAIN_PASSWORD" build.keychain
          security set-keychain-settings -t 3600 -u build.keychain
          
          curl https://droposs.org/drop.crt --output drop.pem
          sudo security authorizationdb write com.apple.trust-settings.admin allow
          sudo security add-trusted-cert -d -r trustRoot -k build.keychain -p codeSign -u -1 drop.pem
          sudo security authorizationdb remove com.apple.trust-settings.admin

          security import certificate.p12 -k build.keychain -P "$APPLE_CERTIFICATE_PASSWORD" -T /usr/bin/codesign
          security set-key-partition-list -S apple-tool:,apple:,codesign: -s -k "$KEYCHAIN_PASSWORD" build.keychain
          security find-identity -v -p codesigning build.keychain

      - name: Verify Certificate
        if: matrix.platform == 'macos-latest'
        run: |
          CERT_INFO=$(security find-identity -v -p codesigning build.keychain | grep "Drop OSS")
          CERT_ID=$(echo "$CERT_INFO" | awk -F'"' '{print $2}')
          echo "CERT_ID=$CERT_ID" >> $GITHUB_ENV
          echo "Certificate imported. Using identity: $CERT_ID"

      - name: Rust cache
        uses: swatinem/rust-cache@v2
        with:
          workspaces: './src-tauri -> target'

      - name: install frontend dependencies
        run: yarn install # change this to npm, pnpm or bun depending on which one you use.

      - id: build
        uses: tauri-apps/tauri-action@v0
        env:
          GITHUB_TOKEN: ${{ secrets.GITHUB_TOKEN }}
          APPLE_CERTIFICATE: ${{ secrets.APPLE_CERTIFICATE }}
          APPLE_CERTIFICATE_PASSWORD: ${{ secrets.APPLE_CERTIFICATE_PASSWORD }}
          APPLE_SIGNING_IDENTITY: ${{ env.CERT_ID }}
          NO_STRIP: true
        with:
          tagName: v__VERSION__ # update the below "upload artifacts to GitHub" if this gets updated
          releaseName: 'Auto-release v__VERSION__'
          releaseBody: 'See the assets to download this version and install. This release was created automatically.'
          releaseDraft: false
          prerelease: true
          args: ${{ matrix.args }}

      - name: Bundle AppImage
        if: matrix.platform == 'ubuntu-22.04' || matrix.platform == 'ubuntu-22.04-arm'
        run: |
          ./build_appimage.sh --nobuild

      - name: Upload binaries to release
        if: matrix.platform == 'ubuntu-22.04' || matrix.platform == 'ubuntu-22.04-arm'
        uses: svenstaro/upload-release-action@v2
        with:
          repo_token: ${{ secrets.GITHUB_TOKEN }}
          file: build/appimage/*.AppImage
          file_glob: true
          release_id: ${{ steps.build.outputs.releaseId }}
          overwrite: true<|MERGE_RESOLUTION|>--- conflicted
+++ resolved
@@ -52,11 +52,7 @@
         if: matrix.platform == 'ubuntu-22.04' || matrix.platform == 'ubuntu-22.04-arm' # This must match the platform value defined above.
         run: |
           sudo apt-get update
-<<<<<<< HEAD
-          sudo apt-get install -y libwebkit2gtk-4.1-dev libappindicator3-dev librsvg2-dev patchelf binutils fuse
-=======
-          sudo apt-get install -y libwebkit2gtk-4.1-dev libappindicator3-dev librsvg2-dev patchelf xdg-utils
->>>>>>> cb55ac2b
+          sudo apt-get install -y libwebkit2gtk-4.1-dev libappindicator3-dev librsvg2-dev patchelf xdg-utils binutils fuse
         # webkitgtk 4.0 is for Tauri v1 - webkitgtk 4.1 is for Tauri v2.
 
 
